# A part of NonVisual Desktop Access (NVDA)
# Copyright (C) 2006-2022 NV Access Limited, Aleksey Sadovoy, Christopher Toth, Joseph Lee, Peter Vágner,
# Derek Riemer, Babbage B.V., Zahari Yurukov, Łukasz Golonka
# This file is covered by the GNU General Public License.
# See the file COPYING for more details.

"""NVDA core"""


from dataclasses import dataclass
from typing import (
	Any,
	List,
	Optional,
)
import comtypes
import sys
import winVersion
import threading
import os
import time
import ctypes
import logHandler
import languageHandler
import globalVars
from logHandler import log
import addonHandler
import extensionPoints
import garbageHandler
import NVDAState


def __getattr__(attrName: str) -> Any:
	"""Module level `__getattr__` used to preserve backward compatibility.
	"""
	if attrName == "post_windowMessageReceipt" and NVDAState._allowDeprecatedAPI():
		from winAPI.messageWindow import pre_handleWindowMessage
		log.warning(
			"core.post_windowMessageReceipt is deprecated, "
			"use winAPI.messageWindow.pre_handleWindowMessage instead."
		)
		return pre_handleWindowMessage
	raise AttributeError(f"module {repr(__name__)} has no attribute {repr(attrName)}")


# Inform those who want to know that NVDA has finished starting up.
postNvdaStartup = extensionPoints.Action()

PUMP_MAX_DELAY = 10

#: The thread identifier of the main thread.
mainThreadId = threading.get_ident()

_pump = None
_isPumpPending = False

_hasShutdownBeenTriggered = False
_shuttingDownFlagLock = threading.Lock()


def doStartupDialogs():
	import config
	import gui

	def handleReplaceCLIArg(cliArgument: str) -> bool:
		"""Since #9827 NVDA replaces a currently running instance
		and therefore `--replace` command line argument is redundant and no longer supported.
		However for backwards compatibility the desktop shortcut created by installer
		still starts NVDA with the now redundant switch.
		Its presence in command line arguments should not cause a warning on startup."""
		return cliArgument in ("-r", "--replace")

	addonHandler.isCLIParamKnown.register(handleReplaceCLIArg)
	unknownCLIParams: List[str] = list()
	for param in globalVars.unknownAppArgs:
		isParamKnown = addonHandler.isCLIParamKnown.decide(cliArgument=param)
		if not isParamKnown:
			unknownCLIParams.append(param)
	if unknownCLIParams:
		import wx
		gui.messageBox(
			# Translators: Shown when NVDA has been started with unknown command line parameters.
			_("The following command line parameters are unknown to NVDA: {params}").format(
				params=", ".join(unknownCLIParams)
			),
			# Translators: Title of the dialog letting user know
			# that command line parameters they provided are unknown.
			_("Unknown command line parameters"),
			wx.OK | wx.ICON_ERROR
		)
	if config.conf.baseConfigError:
		import wx
		gui.messageBox(
			# Translators: A message informing the user that there are errors in the configuration file.
			_("Your configuration file contains errors. "
				"Your configuration has been reset to factory defaults.\n"
				"More details about the errors can be found in the log file."),
			# Translators: The title of the dialog to tell users that there are errors in the configuration file.
			_("Configuration File Error"),
			wx.OK | wx.ICON_EXCLAMATION)
	if config.conf["general"]["showWelcomeDialogAtStartup"]:
		from gui.startupDialogs import WelcomeDialog
		WelcomeDialog.run()
	if config.conf["brailleViewer"]["showBrailleViewerAtStartup"]:
		gui.mainFrame.onToggleBrailleViewerCommand(evt=None)
	if config.conf["speechViewer"]["showSpeechViewerAtStartup"]:
		gui.mainFrame.onToggleSpeechViewerCommand(evt=None)
	import inputCore
	if inputCore.manager.userGestureMap.lastUpdateContainedError:
		import wx
		gui.messageBox(_("Your gesture map file contains errors.\n"
				"More details about the errors can be found in the log file."),
			_("gesture map File Error"), wx.OK|wx.ICON_EXCLAMATION)
	try:
		import updateCheck
	except RuntimeError:
		updateCheck=None
	if not globalVars.appArgs.secure and not config.isAppX and not globalVars.appArgs.launcher:
		if updateCheck and not config.conf['update']['askedAllowUsageStats']:
			# a callback to save config after the usage stats question dialog has been answered.
			def onResult(ID):
				import wx
				if ID in (wx.ID_YES,wx.ID_NO):
					try:
						config.conf.save()
					except:
						pass
			# Ask the user if usage stats can be collected.
			gui.runScriptModalDialog(gui.startupDialogs.AskAllowUsageStatsDialog(None), onResult)


@dataclass
class NewNVDAInstance:
	filePath: str
	parameters: Optional[str] = None
	directory: Optional[str] = None


def restartUnsafely():
	"""Start a new copy of NVDA immediately.
	Used as a last resort, in the event of a serious error to immediately restart NVDA without running any
	cleanup / exit code.
	There is no dependency on NVDA currently functioning correctly, which is in contrast with L{restart} which
	depends on the internal queue processing (queueHandler).
	Because none of NVDA's shutdown code is run, NVDA is likely to be left in an unclean state.
	Some examples of clean up that may be skipped.
	- Free NVDA's mutex (mutex prevents multiple NVDA instances), leaving it abandoned when this process ends.
	  - However, this situation is handled during mutex acquisition.
	- Remove icons (systray)
	- Saving settings
	"""
	log.info("Restarting unsafely")
	import subprocess
	# Unlike a normal restart, see L{restart}:
	# - if addons are disabled, leave them disabled
	# - if debug logging is set, leave it set.
	# The new instance should operate in the same way (as much as possible) as the old instance.
	for paramToRemove in ("--ease-of-access"):
		try:
			sys.argv.remove(paramToRemove)
		except ValueError:
			pass
	options = []
	if NVDAState.isRunningAsSource():
		options.append(os.path.basename(sys.argv[0]))
	_startNewInstance(NewNVDAInstance(
		sys.executable,
		subprocess.list2cmdline(options + sys.argv[1:]),
		globalVars.appDir
	))


def restart(disableAddons=False, debugLogging=False):
	"""Restarts NVDA by starting a new copy."""
	if globalVars.appArgs.launcher:
		NVDAState._setExitCode(3)
		if not triggerNVDAExit():
			log.error("NVDA already in process of exiting, this indicates a logic error.")
		return
	import subprocess
	for paramToRemove in (
		"--disable-addons", "--debug-logging", "--ease-of-access"
	) + languageHandler.getLanguageCliArgs():
		try:
			sys.argv.remove(paramToRemove)
		except ValueError:
			pass
	options = []
	if NVDAState.isRunningAsSource():
		options.append(os.path.basename(sys.argv[0]))
	if disableAddons:
		options.append('--disable-addons')
	if debugLogging:
		options.append('--debug-logging')

	if not triggerNVDAExit(NewNVDAInstance(
		sys.executable,
		subprocess.list2cmdline(options + sys.argv[1:]),
		globalVars.appDir
	)):
		log.error("NVDA already in process of exiting, this indicates a logic error.")


def resetConfiguration(factoryDefaults=False):
	"""Loads the configuration, installs the correct language support and initialises audio so that it will use the configured synth and speech settings.
	"""
	import config
	import braille
	import brailleInput
	import speech
	import vision
	import inputCore
	import bdDetect
	import hwIo
	import tones
	log.debug("Terminating vision")
	vision.terminate()
	log.debug("Terminating braille")
	braille.terminate()
	log.debug("Terminating brailleInput")
	brailleInput.terminate()
	log.debug("terminating speech")
	speech.terminate()
	log.debug("terminating tones")
	tones.terminate()
	log.debug("Terminating background braille display detection")
	bdDetect.terminate()
	log.debug("Terminating background i/o")
	hwIo.terminate()
	log.debug("terminating addonHandler")
	addonHandler.terminate()
	log.debug("Reloading config")
	config.conf.reset(factoryDefaults=factoryDefaults)
	logHandler.setLogLevelFromConfig()
	# Language
	if languageHandler.isLanguageForced():
		lang = globalVars.appArgs.language
	else:
		lang = config.conf["general"]["language"]
	log.debug("setting language to %s"%lang)
	languageHandler.setLanguage(lang)
	# Addons
	addonHandler.initialize()
	from _addonStore import dataManager
	dataManager.initialize()
	# Hardware background i/o
	log.debug("initializing background i/o")
	hwIo.initialize()
	log.debug("Initializing background braille display detection")
	bdDetect.initialize()
	# Tones
	tones.initialize()
	#Speech
	log.debug("initializing speech")
	speech.initialize()
	#braille
	log.debug("Initializing brailleInput")
	brailleInput.initialize()
	log.debug("Initializing braille")
	braille.initialize()
	# Vision
	log.debug("initializing vision")
	vision.initialize()
	log.debug("Reloading user and locale input gesture maps")
	inputCore.manager.loadUserGestureMap()
	inputCore.manager.loadLocaleGestureMap()
	import audioDucking
	if audioDucking.isAudioDuckingSupported():
		audioDucking.handlePostConfigProfileSwitch()
	log.info("Reverted to saved configuration")

def _setInitialFocus():
	"""Sets the initial focus if no focus event was received at startup.
	"""
	import eventHandler
	import api
	if eventHandler.lastQueuedFocusObject:
		# The focus has already been set or a focus event is pending.
		return
	try:
		focus = api.getDesktopObject().objectWithFocus()
		if focus:
			eventHandler.queueEvent('gainFocus', focus)
	except:
		log.exception("Error retrieving initial focus")


def getWxLangOrNone() -> Optional['wx.LanguageInfo']:
	import wx
	lang = languageHandler.getLanguage()
	wxLocaleObj = wx.Locale()
	wxLang = wxLocaleObj.FindLanguageInfo(lang)
	if not wxLang and '_' in lang:
		wxLang = wxLocaleObj.FindLanguageInfo(lang.split('_')[0])
	# #8064: Wx might know the language, but may not actually contain a translation database for that language.
	# If we try to initialize this language, wx will show a warning dialog.
	# #9089: some languages (such as Aragonese) do not have language info, causing language getter to fail.
	# In this case, wxLang is already set to None.
	# Therefore treat these situations like wx not knowing the language at all.
	if wxLang and not wxLocaleObj.IsAvailable(wxLang.Language):
		wxLang = None
	if not wxLang:
		log.debugWarning("wx does not support language %s" % lang)
	return wxLang


def _startNewInstance(newNVDA: NewNVDAInstance):
	"""
	If something (eg the installer or exit dialog) has requested a new NVDA instance to start, start it.
	Should only be used by calling triggerNVDAExit and after handleNVDAModuleCleanupBeforeGUIExit and
	_closeAllWindows.
	"""
	import shellapi
	from winUser import SW_SHOWNORMAL
	log.debug(f"Starting new NVDA instance: {newNVDA}")
	shellapi.ShellExecute(
		hwnd=None,
		operation=None,
		file=newNVDA.filePath,
		parameters=newNVDA.parameters,
		directory=newNVDA.directory,
		# #4475: ensure that the first window of the new process is not hidden by providing SW_SHOWNORMAL
		showCmd=SW_SHOWNORMAL
	)


def _doShutdown(newNVDA: Optional[NewNVDAInstance]):
	_handleNVDAModuleCleanupBeforeGUIExit()
	_closeAllWindows()
	if newNVDA is not None:
		_startNewInstance(newNVDA)


def triggerNVDAExit(newNVDA: Optional[NewNVDAInstance] = None) -> bool:
	"""
	Used to safely exit NVDA. If a new instance is required to start after exit, queue one by specifying
	instance information with `newNVDA`.
	@return: True if this is the first call to trigger the exit, and the shutdown event was queued.
	"""
	from gui.message import isModalMessageBoxActive
	import queueHandler
	global _hasShutdownBeenTriggered
	with _shuttingDownFlagLock:
		safeToExit = not isModalMessageBoxActive()
		if not safeToExit:
			log.error("NVDA cannot exit safely, ensure open dialogs are closed")
			return False
		elif _hasShutdownBeenTriggered:
			log.debug("NVDA has already been triggered to exit safely.")
			return False
		else:
			# queue this so that the calling process can exit safely (eg a Popup menu)
			queueHandler.queueFunction(queueHandler.eventQueue, _doShutdown, newNVDA)
			_hasShutdownBeenTriggered = True
			log.debug("_doShutdown has been queued")
			return True


def _closeAllWindows():
	"""
	Should only be used by calling triggerNVDAExit and after _handleNVDAModuleCleanupBeforeGUIExit.
	Ensures the wx mainloop is exited by all the top windows being destroyed.
	wx objects that don't inherit from wx.Window (eg sysTrayIcon, Menu) need to be manually destroyed.
	"""
	import gui
	from gui.settingsDialogs import SettingsDialog
	from typing import Dict
	import wx

	app = wx.GetApp()

	# prevent race condition with object deletion
	# prevent deletion of the object while we work on it.
	_SettingsDialog = SettingsDialog
	nonWeak: Dict[_SettingsDialog, _SettingsDialog] = dict(_SettingsDialog._instances)

	for instance, state in nonWeak.items():
		if state is _SettingsDialog.DialogState.DESTROYED:
			log.error(
				"Destroyed but not deleted instance of gui.SettingsDialog exists"
				f": {instance.title} - {instance.__class__.__qualname__} - {instance}"
			)
		else:
			log.debug("Exiting NVDA with an open settings dialog: {!r}".format(instance))

	# wx.Windows destroy child Windows automatically but wx.Menu and TaskBarIcon don't inherit from wx.Window.
	# They must be manually destroyed when exiting the app.
	# Note: this doesn't consistently clean them from the tray and appears to be a wx issue. (#12286, #12238)
	log.debug("destroying system tray icon and menu")
	app.ScheduleForDestruction(gui.mainFrame.sysTrayIcon.menu)
	gui.mainFrame.sysTrayIcon.RemoveIcon()
	app.ScheduleForDestruction(gui.mainFrame.sysTrayIcon)

	wx.Yield()  # processes pending messages
	gui.mainFrame.sysTrayIcon.menu = None
	gui.mainFrame.sysTrayIcon = None

	for window in wx.GetTopLevelWindows():
		if isinstance(window, wx.Dialog) and window.IsModal():
			log.debug(f"ending modal {window} during exit process")
			wx.CallAfter(window.EndModal, wx.ID_CLOSE_ALL)
		elif not isinstance(window, gui.MainFrame):
			log.debug(f"closing window {window} during exit process")
			wx.CallAfter(window.Close)

	wx.Yield()  # creates a temporary event loop and uses it instead to process pending messages
	log.debug("destroying main frame during exit process")
	# the MainFrame has EVT_CLOSE bound to the ExitDialog
	# which calls this function on exit, so destroy this window
	app.ScheduleForDestruction(gui.mainFrame)


def _handleNVDAModuleCleanupBeforeGUIExit():
	""" Terminates various modules that rely on the GUI. This should be used before closing all windows
	and terminating the GUI.
	"""
	import brailleViewer
	import globalPluginHandler
	import watchdog

	try:
		import updateCheck
		# before the GUI is terminated we must terminate the update checker
		_terminate(updateCheck)
	except RuntimeError:
		pass

	# The core is expected to terminate, so we should not treat this as a crash
	_terminate(watchdog)
	# plugins must be allowed to close safely before we terminate the GUI as dialogs may be unsaved
	_terminate(globalPluginHandler)
	# the brailleViewer should be destroyed safely before closing the window
	brailleViewer.destroyBrailleViewer()


def _initializeObjectCaches():
	"""
	Caches the desktop object.
	This may make information from the desktop window available on the lock screen,
	however no known exploit is known for this.
	2023.1 plans to ensure the desktopObject is available only when signed-in.

	The desktop object must be used, as setting the object caches has side effects,
	such as focus events.
	Side effects from events generated while setting these objects may require NVDA to be finished initializing.
	E.G. An app module for a lockScreen window.
	The desktop object is an NVDA object without event handlers associated with it.
	"""
	import api
	import NVDAObjects
	import winUser

	desktopObject = NVDAObjects.window.Window(windowHandle=winUser.getDesktopWindow())
	api.setDesktopObject(desktopObject)
	api.setForegroundObject(desktopObject)
	api.setFocusObject(desktopObject)
	api.setNavigatorObject(desktopObject)
	api.setMouseObject(desktopObject)


def _doLoseFocus():
	import api
	focusObject = api.getFocusObject()
	if focusObject and hasattr(focusObject, "event_loseFocus"):
		log.debug("calling lose focus on object with focus")
		try:
			focusObject.event_loseFocus()
		except Exception:
			log.exception("Lose focus error")


def main():
	"""NVDA's core main loop.
	This initializes all modules such as audio, IAccessible, keyboard, mouse, and GUI.
	Then it initialises the wx application object and sets up the core pump,
	which checks the queues and executes functions when requested.
	Finally, it starts the wx main loop.
	"""
	log.debug("Core starting")
	if NVDAState.isRunningAsSource():
		# When running as packaged version, DPI awareness is set via the app manifest.
		from winAPI.dpiAwareness import setDPIAwareness
		setDPIAwareness()

	import config
	if not globalVars.appArgs.configPath:
		globalVars.appArgs.configPath=config.getUserDefaultConfigPath(useInstalledPathIfExists=globalVars.appArgs.launcher)
	#Initialize the config path (make sure it exists)
	config.initConfigPath()
	log.info(f"Config dir: {globalVars.appArgs.configPath}")
	log.debug("loading config")
	import config
	config.initialize()
	if config.conf['development']['enableScratchpadDir']:
		log.info("Developer Scratchpad mode enabled")
	if languageHandler.isLanguageForced():
		lang = globalVars.appArgs.language
	else:
		lang = config.conf["general"]["language"]
	log.debug(f"setting language to {lang}")
	languageHandler.setLanguage(lang)
	import NVDAHelper
	log.debug("Initializing NVDAHelper")
	NVDAHelper.initialize()
	import nvwave
	log.debug("initializing nvwave")
	nvwave.initialize()
	if not globalVars.appArgs.minimal and config.conf["general"]["playStartAndExitSounds"]:
		try:
			nvwave.playWaveFile(os.path.join(globalVars.appDir, "waves", "start.wav"))
		except Exception:
			pass
	logHandler.setLogLevelFromConfig()
	log.info(f"Windows version: {winVersion.getWinVer()}")
	log.info("Using Python version %s"%sys.version)
	log.info("Using comtypes version %s"%comtypes.__version__)
	import configobj
	log.info("Using configobj version %s with validate version %s"%(configobj.__version__,configobj.validate.__version__))
	# Set a reasonable timeout for any socket connections NVDA makes.
	import socket
	socket.setdefaulttimeout(10)
	log.debug("Initializing add-ons system")
	addonHandler.initialize()
	from _addonStore import dataManager
	dataManager.initialize()
	if globalVars.appArgs.disableAddons:
		log.info("Add-ons are disabled. Restart NVDA to enable them.")
	import appModuleHandler
	log.debug("Initializing appModule Handler")
	appModuleHandler.initialize()
	log.debug("initializing background i/o")
	import hwIo
	hwIo.initialize()
	log.debug("Initializing background braille display detection")
	import bdDetect
	bdDetect.initialize()
	log.debug("Initializing tones")
	import tones
	tones.initialize()
	import speechDictHandler
	log.debug("Speech Dictionary processing")
	speechDictHandler.initialize()
	import speech
	log.debug("Initializing speech")
	speech.initialize()
	import mathPres
	log.debug("Initializing MathPlayer")
	mathPres.initialize()
	timeSinceStart = time.time() - NVDAState.getStartTime()
	if not globalVars.appArgs.minimal and timeSinceStart > 5:
		log.debugWarning("Slow starting core (%.2f sec)" % timeSinceStart)
		# Translators: This is spoken when NVDA is starting.
		speech.speakMessage(_("Loading NVDA. Please wait..."))
	import wx
	import six
	log.info("Using wx version %s with six version %s"%(wx.version(), six.__version__))
	class App(wx.App):
		def OnAssert(self,file,line,cond,msg):
			message="{file}, line {line}:\nassert {cond}: {msg}".format(file=file,line=line,cond=cond,msg=msg)
			log.debugWarning(message,codepath="WX Widgets",stack_info=True)

		def InitLocale(self):
			"""Custom implementation of `InitLocale` which ensures that wxPython does not change the locale.
			The current wx implementation (as of wxPython 4.1.1) sets Python locale to an invalid one
			which triggers Python issue 36792 (#12160).
			The new implementation (wxPython 4.1.2) sets locale to "C" (basic Unicode locale).
			While this is not wrong as such NVDA manages locale themselves using `languageHandler`
			and it is better to remove wx from the equation so this method is a No-op.
			This code may need to be revisited when we update Python / wxPython.
			"""
			pass


	app = App(redirect=False)
	# We support queryEndSession events, but in general don't do anything for them.
	# However, when running as a Windows Store application, we do want to request to be restarted for updates
	def onQueryEndSession(evt):
		if config.isAppX:
			# Automatically restart NVDA on Windows Store update
			ctypes.windll.kernel32.RegisterApplicationRestart(None,0)
	app.Bind(wx.EVT_QUERY_END_SESSION, onQueryEndSession)
	def onEndSession(evt):
		# NVDA will be terminated as soon as this function returns, so save configuration if appropriate.
		config.saveOnExit()
		speech.cancelSpeech()
		if not globalVars.appArgs.minimal and config.conf["general"]["playStartAndExitSounds"]:
			try:
				nvwave.playWaveFile(
					os.path.join(globalVars.appDir, "waves", "exit.wav"),
					asynchronous=False
				)
			except:
				pass
		log.info("Windows session ending")
	app.Bind(wx.EVT_END_SESSION, onEndSession)
	log.debug("Initializing braille input")
	import brailleInput
	brailleInput.initialize()
	import braille
	log.debug("Initializing braille")
	braille.initialize()
	import vision
	log.debug("Initializing vision")
	vision.initialize()
	import displayModel
	log.debug("Initializing displayModel")
	displayModel.initialize()
	log.debug("Initializing GUI")
	import gui
	gui.initialize()
	import audioDucking
	if audioDucking.isAudioDuckingSupported():
		# the GUI mainloop must be running for this to work so delay it
		wx.CallAfter(audioDucking.initialize)

	from winAPI.messageWindow import _MessageWindow
	import versionInfo
	messageWindow = _MessageWindow(versionInfo.name)

	# initialize wxpython localization support
	wxLocaleObj = wx.Locale()
	wxLang = getWxLangOrNone()
	if not NVDAState.isRunningAsSource():
		wxLocaleObj.AddCatalogLookupPathPrefix(os.path.join(globalVars.appDir, "locale"))
	if wxLang:
		try:
			wxLocaleObj.Init(wxLang.Language)
		except:
			log.error("Failed to initialize wx locale",exc_info=True)
		finally:
			# Revert wx's changes to the python locale
			languageHandler.setLocale(languageHandler.getLanguage())

	log.debug("Initializing garbageHandler")
	garbageHandler.initialize()

	_initializeObjectCaches()

	import JABHandler
	log.debug("initializing Java Access Bridge support")
	try:
		JABHandler.initialize()
		log.info("Java Access Bridge support initialized")
	except NotImplementedError:
		log.warning("Java Access Bridge not available")
	except:
		log.error("Error initializing Java Access Bridge support", exc_info=True)
	import winConsoleHandler
	log.debug("Initializing legacy winConsole support")
	winConsoleHandler.initialize()
	import UIAHandler
	log.debug("Initializing UIA support")
	try:
		UIAHandler.initialize()
	except RuntimeError:
		log.warning("UIA disabled in configuration")
	except:
		log.error("Error initializing UIA support", exc_info=True)
	import IAccessibleHandler
	log.debug("Initializing IAccessible support")
	IAccessibleHandler.initialize()
	log.debug("Initializing input core")
	import inputCore
	inputCore.initialize()
	import keyboardHandler
	import watchdog
	log.debug("Initializing keyboard handler")
	keyboardHandler.initialize(watchdog.WatchdogObserver())
	import mouseHandler
	log.debug("initializing mouse handler")
	mouseHandler.initialize()
	import touchHandler
	log.debug("Initializing touchHandler")
	try:
		touchHandler.initialize()
	except NotImplementedError:
		pass
	import globalPluginHandler
	log.debug("Initializing global plugin handler")
	globalPluginHandler.initialize()
	if globalVars.appArgs.install or globalVars.appArgs.installSilent:
		import gui.installerGui
		wx.CallAfter(
			gui.installerGui.doSilentInstall,
			copyPortableConfig=globalVars.appArgs.copyPortableConfig,
			startAfterInstall=not globalVars.appArgs.installSilent
		)
	elif globalVars.appArgs.portablePath and (globalVars.appArgs.createPortable or globalVars.appArgs.createPortableSilent):
		import gui.installerGui
		wx.CallAfter(gui.installerGui.doCreatePortable,portableDirectory=globalVars.appArgs.portablePath,
			silent=globalVars.appArgs.createPortableSilent,startAfterCreate=not globalVars.appArgs.createPortableSilent)
	elif not globalVars.appArgs.minimal:
		try:
			# Translators: This is shown on a braille display (if one is connected) when NVDA starts.
			braille.handler.message(_("NVDA started"))
		except:
			log.error("", exc_info=True)
		if globalVars.appArgs.launcher:
			from gui.startupDialogs import LauncherDialog
			LauncherDialog.run()
			# LauncherDialog will call doStartupDialogs() afterwards if required.
		else:
			wx.CallAfter(doStartupDialogs)
	import queueHandler
	# Queue the handling of initial focus,
	# as API handlers might need to be pumped to get the first focus event.
	queueHandler.queueFunction(queueHandler.eventQueue, _setInitialFocus)
	import baseObject

	# Doing this here is a bit ugly, but we don't want these modules imported
	# at module level, including wx.
	log.debug("Initializing core pump")
	class CorePump(gui.NonReEntrantTimer):
		"Checks the queues and executes functions."
		def run(self):
			global _isPumpPending
			_isPumpPending = False
			watchdog.alive()
			try:
				if touchHandler.handler:
					touchHandler.handler.pump()
				JABHandler.pumpAll()
				IAccessibleHandler.pumpAll()
				queueHandler.pumpAll()
				mouseHandler.pumpAll()
				braille.pumpAll()
				vision.pumpAll()
				sessionTracking.pumpAll()
			except Exception:
				log.exception("errors in this core pump cycle")
			baseObject.AutoPropertyObject.invalidateCaches()
			watchdog.asleep()
			if _isPumpPending and not _pump.IsRunning():
				# #3803: Another pump was requested during this pump execution.
				# As our pump is not re-entrant, schedule another pump.
				_pump.Start(PUMP_MAX_DELAY, True)
	global _pump
	_pump = CorePump()
	requestPump()

	log.debug("Initializing watchdog")
	watchdog.initialize()
	try:
		import updateCheck
	except RuntimeError:
		updateCheck=None
		log.debug("Update checking not supported")
	else:
		log.debug("initializing updateCheck")
		updateCheck.initialize()

	from winAPI import sessionTracking
	sessionTracking.initialize()

	NVDAState._TrackNVDAInitialization.markInitializationComplete()

	log.info("NVDA initialized")

	# Queue the firing of the postNVDAStartup notification.
	# This is queued so that it will run from within the core loop,
	# and initial focus has been reported.
	def _doPostNvdaStartupAction():
		log.debug("Notify of postNvdaStartup action")
		postNvdaStartup.notify()

	queueHandler.queueFunction(queueHandler.eventQueue, _doPostNvdaStartupAction)

	log.debug("entering wx application main loop")
	app.MainLoop()

	log.info("Exiting")
	# If MainLoop is terminated through WM_QUIT, such as starting an NVDA instance older than 2021.1,
	# triggerNVDAExit has not been called yet
	if triggerNVDAExit():
		log.debug(
			"NVDA not already exiting, hit catch-all exit trigger."
			" This likely indicates NVDA is exiting due to WM_QUIT."
		)
		queueHandler.pumpAll()
	_terminate(gui)
	config.saveOnExit()

	_doLoseFocus()

	try:
		speech.cancelSpeech()
	except:
		pass

	import treeInterceptorHandler
	_terminate(treeInterceptorHandler)
	_terminate(IAccessibleHandler, name="IAccessible support")
	_terminate(UIAHandler, name="UIA support")
	_terminate(winConsoleHandler, name="Legacy winConsole support")
	_terminate(JABHandler, name="Java Access Bridge support")
	_terminate(appModuleHandler, name="app module handler")
	_terminate(tones)
	_terminate(touchHandler)
	_terminate(keyboardHandler, name="keyboard handler")
	_terminate(mouseHandler)
	_terminate(inputCore)
	_terminate(vision)
	_terminate(brailleInput)
	_terminate(braille)
	_terminate(speech)
	_terminate(bdDetect)
	_terminate(hwIo)
	_terminate(addonHandler)
	_terminate(garbageHandler)
	# DMP is only started if needed.
	# Terminate manually (and let it write to the log if necessary)
	# as core._terminate always writes an entry.
	try:
		import diffHandler
		diffHandler._dmp._terminate()
	except Exception:
		log.exception("Exception while terminating DMP")

	if not globalVars.appArgs.minimal and config.conf["general"]["playStartAndExitSounds"]:
		try:
			nvwave.playWaveFile(
				os.path.join(globalVars.appDir, "waves", "exit.wav"),
				asynchronous=False
			)
		except:
			pass
	# #5189: Destroy the message window as late as possible
	# so new instances of NVDA can find this one even if it freezes during exit.
	messageWindow.destroy()
	_terminate(NVDAHelper)
	log.debug("core done")

def _terminate(module, name=None):
	if name is None:
		name = module.__name__
	log.debug("Terminating %s" % name)
	try:
		module.terminate()
	except:
		log.exception("Error terminating %s" % name)

<<<<<<< HEAD

def isMainThread() -> bool:
	return threading.get_ident() == mainThreadId


def requestPump(immediate: bool = False):
=======
def requestPump():
>>>>>>> 648a5d34
	"""Request a core pump.
	This will perform any queued activity.
	It is delayed slightly so that queues can implement rate limiting,
	filter extraneous events, etc.
	"""
	global _isPumpPending
	if not _pump or _isPumpPending:
		return
	_isPumpPending = True
	if threading.get_ident() == mainThreadId:
		_pump.Start(PUMP_MAX_DELAY, True)
		return
	# This isn't the main thread. wx timers cannot be run outside the main thread.
	# Therefore, Have wx start it in the main thread with a CallAfter.
	import wx
	wx.CallAfter(_pump.Start,PUMP_MAX_DELAY, True)


class NVDANotInitializedError(Exception):
	pass


def callLater(delay, callable, *args, **kwargs):
	"""Call a callable once after the specified number of milliseconds.
	As the call is executed within NVDA's core queue, it is possible that execution will take place slightly after the requested time.
	This function should never be used to execute code that brings up a modal UI as it will cause NVDA's core to block.
	This function can be safely called from any thread once NVDA has been initialized.
	"""
	import wx
	if wx.GetApp() is None:
		# If NVDA has not fully initialized yet, the wxApp may not be initialized.
		# wx.CallLater and wx.CallAfter requires the wxApp to be initialized.
		raise NVDANotInitializedError("Cannot schedule callable, wx.App is not initialized")
	if isMainThread():
		return wx.CallLater(delay, _callLaterExec, callable, args, kwargs)
	else:
		return wx.CallAfter(wx.CallLater,delay, _callLaterExec, callable, args, kwargs)

def _callLaterExec(callable, args, kwargs):
	import queueHandler
	queueHandler.queueFunction(queueHandler.eventQueue,callable,*args, **kwargs)
<|MERGE_RESOLUTION|>--- conflicted
+++ resolved
@@ -1,892 +1,888 @@
-# A part of NonVisual Desktop Access (NVDA)
-# Copyright (C) 2006-2022 NV Access Limited, Aleksey Sadovoy, Christopher Toth, Joseph Lee, Peter Vágner,
-# Derek Riemer, Babbage B.V., Zahari Yurukov, Łukasz Golonka
-# This file is covered by the GNU General Public License.
-# See the file COPYING for more details.
-
-"""NVDA core"""
-
-
-from dataclasses import dataclass
-from typing import (
-	Any,
-	List,
-	Optional,
-)
-import comtypes
-import sys
-import winVersion
-import threading
-import os
-import time
-import ctypes
-import logHandler
-import languageHandler
-import globalVars
-from logHandler import log
-import addonHandler
-import extensionPoints
-import garbageHandler
-import NVDAState
-
-
-def __getattr__(attrName: str) -> Any:
-	"""Module level `__getattr__` used to preserve backward compatibility.
-	"""
-	if attrName == "post_windowMessageReceipt" and NVDAState._allowDeprecatedAPI():
-		from winAPI.messageWindow import pre_handleWindowMessage
-		log.warning(
-			"core.post_windowMessageReceipt is deprecated, "
-			"use winAPI.messageWindow.pre_handleWindowMessage instead."
-		)
-		return pre_handleWindowMessage
-	raise AttributeError(f"module {repr(__name__)} has no attribute {repr(attrName)}")
-
-
-# Inform those who want to know that NVDA has finished starting up.
-postNvdaStartup = extensionPoints.Action()
-
-PUMP_MAX_DELAY = 10
-
-#: The thread identifier of the main thread.
-mainThreadId = threading.get_ident()
-
-_pump = None
-_isPumpPending = False
-
-_hasShutdownBeenTriggered = False
-_shuttingDownFlagLock = threading.Lock()
-
-
-def doStartupDialogs():
-	import config
-	import gui
-
-	def handleReplaceCLIArg(cliArgument: str) -> bool:
-		"""Since #9827 NVDA replaces a currently running instance
-		and therefore `--replace` command line argument is redundant and no longer supported.
-		However for backwards compatibility the desktop shortcut created by installer
-		still starts NVDA with the now redundant switch.
-		Its presence in command line arguments should not cause a warning on startup."""
-		return cliArgument in ("-r", "--replace")
-
-	addonHandler.isCLIParamKnown.register(handleReplaceCLIArg)
-	unknownCLIParams: List[str] = list()
-	for param in globalVars.unknownAppArgs:
-		isParamKnown = addonHandler.isCLIParamKnown.decide(cliArgument=param)
-		if not isParamKnown:
-			unknownCLIParams.append(param)
-	if unknownCLIParams:
-		import wx
-		gui.messageBox(
-			# Translators: Shown when NVDA has been started with unknown command line parameters.
-			_("The following command line parameters are unknown to NVDA: {params}").format(
-				params=", ".join(unknownCLIParams)
-			),
-			# Translators: Title of the dialog letting user know
-			# that command line parameters they provided are unknown.
-			_("Unknown command line parameters"),
-			wx.OK | wx.ICON_ERROR
-		)
-	if config.conf.baseConfigError:
-		import wx
-		gui.messageBox(
-			# Translators: A message informing the user that there are errors in the configuration file.
-			_("Your configuration file contains errors. "
-				"Your configuration has been reset to factory defaults.\n"
-				"More details about the errors can be found in the log file."),
-			# Translators: The title of the dialog to tell users that there are errors in the configuration file.
-			_("Configuration File Error"),
-			wx.OK | wx.ICON_EXCLAMATION)
-	if config.conf["general"]["showWelcomeDialogAtStartup"]:
-		from gui.startupDialogs import WelcomeDialog
-		WelcomeDialog.run()
-	if config.conf["brailleViewer"]["showBrailleViewerAtStartup"]:
-		gui.mainFrame.onToggleBrailleViewerCommand(evt=None)
-	if config.conf["speechViewer"]["showSpeechViewerAtStartup"]:
-		gui.mainFrame.onToggleSpeechViewerCommand(evt=None)
-	import inputCore
-	if inputCore.manager.userGestureMap.lastUpdateContainedError:
-		import wx
-		gui.messageBox(_("Your gesture map file contains errors.\n"
-				"More details about the errors can be found in the log file."),
-			_("gesture map File Error"), wx.OK|wx.ICON_EXCLAMATION)
-	try:
-		import updateCheck
-	except RuntimeError:
-		updateCheck=None
-	if not globalVars.appArgs.secure and not config.isAppX and not globalVars.appArgs.launcher:
-		if updateCheck and not config.conf['update']['askedAllowUsageStats']:
-			# a callback to save config after the usage stats question dialog has been answered.
-			def onResult(ID):
-				import wx
-				if ID in (wx.ID_YES,wx.ID_NO):
-					try:
-						config.conf.save()
-					except:
-						pass
-			# Ask the user if usage stats can be collected.
-			gui.runScriptModalDialog(gui.startupDialogs.AskAllowUsageStatsDialog(None), onResult)
-
-
-@dataclass
-class NewNVDAInstance:
-	filePath: str
-	parameters: Optional[str] = None
-	directory: Optional[str] = None
-
-
-def restartUnsafely():
-	"""Start a new copy of NVDA immediately.
-	Used as a last resort, in the event of a serious error to immediately restart NVDA without running any
-	cleanup / exit code.
-	There is no dependency on NVDA currently functioning correctly, which is in contrast with L{restart} which
-	depends on the internal queue processing (queueHandler).
-	Because none of NVDA's shutdown code is run, NVDA is likely to be left in an unclean state.
-	Some examples of clean up that may be skipped.
-	- Free NVDA's mutex (mutex prevents multiple NVDA instances), leaving it abandoned when this process ends.
-	  - However, this situation is handled during mutex acquisition.
-	- Remove icons (systray)
-	- Saving settings
-	"""
-	log.info("Restarting unsafely")
-	import subprocess
-	# Unlike a normal restart, see L{restart}:
-	# - if addons are disabled, leave them disabled
-	# - if debug logging is set, leave it set.
-	# The new instance should operate in the same way (as much as possible) as the old instance.
-	for paramToRemove in ("--ease-of-access"):
-		try:
-			sys.argv.remove(paramToRemove)
-		except ValueError:
-			pass
-	options = []
-	if NVDAState.isRunningAsSource():
-		options.append(os.path.basename(sys.argv[0]))
-	_startNewInstance(NewNVDAInstance(
-		sys.executable,
-		subprocess.list2cmdline(options + sys.argv[1:]),
-		globalVars.appDir
-	))
-
-
-def restart(disableAddons=False, debugLogging=False):
-	"""Restarts NVDA by starting a new copy."""
-	if globalVars.appArgs.launcher:
-		NVDAState._setExitCode(3)
-		if not triggerNVDAExit():
-			log.error("NVDA already in process of exiting, this indicates a logic error.")
-		return
-	import subprocess
-	for paramToRemove in (
-		"--disable-addons", "--debug-logging", "--ease-of-access"
-	) + languageHandler.getLanguageCliArgs():
-		try:
-			sys.argv.remove(paramToRemove)
-		except ValueError:
-			pass
-	options = []
-	if NVDAState.isRunningAsSource():
-		options.append(os.path.basename(sys.argv[0]))
-	if disableAddons:
-		options.append('--disable-addons')
-	if debugLogging:
-		options.append('--debug-logging')
-
-	if not triggerNVDAExit(NewNVDAInstance(
-		sys.executable,
-		subprocess.list2cmdline(options + sys.argv[1:]),
-		globalVars.appDir
-	)):
-		log.error("NVDA already in process of exiting, this indicates a logic error.")
-
-
-def resetConfiguration(factoryDefaults=False):
-	"""Loads the configuration, installs the correct language support and initialises audio so that it will use the configured synth and speech settings.
-	"""
-	import config
-	import braille
-	import brailleInput
-	import speech
-	import vision
-	import inputCore
-	import bdDetect
-	import hwIo
-	import tones
-	log.debug("Terminating vision")
-	vision.terminate()
-	log.debug("Terminating braille")
-	braille.terminate()
-	log.debug("Terminating brailleInput")
-	brailleInput.terminate()
-	log.debug("terminating speech")
-	speech.terminate()
-	log.debug("terminating tones")
-	tones.terminate()
-	log.debug("Terminating background braille display detection")
-	bdDetect.terminate()
-	log.debug("Terminating background i/o")
-	hwIo.terminate()
-	log.debug("terminating addonHandler")
-	addonHandler.terminate()
-	log.debug("Reloading config")
-	config.conf.reset(factoryDefaults=factoryDefaults)
-	logHandler.setLogLevelFromConfig()
-	# Language
-	if languageHandler.isLanguageForced():
-		lang = globalVars.appArgs.language
-	else:
-		lang = config.conf["general"]["language"]
-	log.debug("setting language to %s"%lang)
-	languageHandler.setLanguage(lang)
-	# Addons
-	addonHandler.initialize()
-	from _addonStore import dataManager
-	dataManager.initialize()
-	# Hardware background i/o
-	log.debug("initializing background i/o")
-	hwIo.initialize()
-	log.debug("Initializing background braille display detection")
-	bdDetect.initialize()
-	# Tones
-	tones.initialize()
-	#Speech
-	log.debug("initializing speech")
-	speech.initialize()
-	#braille
-	log.debug("Initializing brailleInput")
-	brailleInput.initialize()
-	log.debug("Initializing braille")
-	braille.initialize()
-	# Vision
-	log.debug("initializing vision")
-	vision.initialize()
-	log.debug("Reloading user and locale input gesture maps")
-	inputCore.manager.loadUserGestureMap()
-	inputCore.manager.loadLocaleGestureMap()
-	import audioDucking
-	if audioDucking.isAudioDuckingSupported():
-		audioDucking.handlePostConfigProfileSwitch()
-	log.info("Reverted to saved configuration")
-
-def _setInitialFocus():
-	"""Sets the initial focus if no focus event was received at startup.
-	"""
-	import eventHandler
-	import api
-	if eventHandler.lastQueuedFocusObject:
-		# The focus has already been set or a focus event is pending.
-		return
-	try:
-		focus = api.getDesktopObject().objectWithFocus()
-		if focus:
-			eventHandler.queueEvent('gainFocus', focus)
-	except:
-		log.exception("Error retrieving initial focus")
-
-
-def getWxLangOrNone() -> Optional['wx.LanguageInfo']:
-	import wx
-	lang = languageHandler.getLanguage()
-	wxLocaleObj = wx.Locale()
-	wxLang = wxLocaleObj.FindLanguageInfo(lang)
-	if not wxLang and '_' in lang:
-		wxLang = wxLocaleObj.FindLanguageInfo(lang.split('_')[0])
-	# #8064: Wx might know the language, but may not actually contain a translation database for that language.
-	# If we try to initialize this language, wx will show a warning dialog.
-	# #9089: some languages (such as Aragonese) do not have language info, causing language getter to fail.
-	# In this case, wxLang is already set to None.
-	# Therefore treat these situations like wx not knowing the language at all.
-	if wxLang and not wxLocaleObj.IsAvailable(wxLang.Language):
-		wxLang = None
-	if not wxLang:
-		log.debugWarning("wx does not support language %s" % lang)
-	return wxLang
-
-
-def _startNewInstance(newNVDA: NewNVDAInstance):
-	"""
-	If something (eg the installer or exit dialog) has requested a new NVDA instance to start, start it.
-	Should only be used by calling triggerNVDAExit and after handleNVDAModuleCleanupBeforeGUIExit and
-	_closeAllWindows.
-	"""
-	import shellapi
-	from winUser import SW_SHOWNORMAL
-	log.debug(f"Starting new NVDA instance: {newNVDA}")
-	shellapi.ShellExecute(
-		hwnd=None,
-		operation=None,
-		file=newNVDA.filePath,
-		parameters=newNVDA.parameters,
-		directory=newNVDA.directory,
-		# #4475: ensure that the first window of the new process is not hidden by providing SW_SHOWNORMAL
-		showCmd=SW_SHOWNORMAL
-	)
-
-
-def _doShutdown(newNVDA: Optional[NewNVDAInstance]):
-	_handleNVDAModuleCleanupBeforeGUIExit()
-	_closeAllWindows()
-	if newNVDA is not None:
-		_startNewInstance(newNVDA)
-
-
-def triggerNVDAExit(newNVDA: Optional[NewNVDAInstance] = None) -> bool:
-	"""
-	Used to safely exit NVDA. If a new instance is required to start after exit, queue one by specifying
-	instance information with `newNVDA`.
-	@return: True if this is the first call to trigger the exit, and the shutdown event was queued.
-	"""
-	from gui.message import isModalMessageBoxActive
-	import queueHandler
-	global _hasShutdownBeenTriggered
-	with _shuttingDownFlagLock:
-		safeToExit = not isModalMessageBoxActive()
-		if not safeToExit:
-			log.error("NVDA cannot exit safely, ensure open dialogs are closed")
-			return False
-		elif _hasShutdownBeenTriggered:
-			log.debug("NVDA has already been triggered to exit safely.")
-			return False
-		else:
-			# queue this so that the calling process can exit safely (eg a Popup menu)
-			queueHandler.queueFunction(queueHandler.eventQueue, _doShutdown, newNVDA)
-			_hasShutdownBeenTriggered = True
-			log.debug("_doShutdown has been queued")
-			return True
-
-
-def _closeAllWindows():
-	"""
-	Should only be used by calling triggerNVDAExit and after _handleNVDAModuleCleanupBeforeGUIExit.
-	Ensures the wx mainloop is exited by all the top windows being destroyed.
-	wx objects that don't inherit from wx.Window (eg sysTrayIcon, Menu) need to be manually destroyed.
-	"""
-	import gui
-	from gui.settingsDialogs import SettingsDialog
-	from typing import Dict
-	import wx
-
-	app = wx.GetApp()
-
-	# prevent race condition with object deletion
-	# prevent deletion of the object while we work on it.
-	_SettingsDialog = SettingsDialog
-	nonWeak: Dict[_SettingsDialog, _SettingsDialog] = dict(_SettingsDialog._instances)
-
-	for instance, state in nonWeak.items():
-		if state is _SettingsDialog.DialogState.DESTROYED:
-			log.error(
-				"Destroyed but not deleted instance of gui.SettingsDialog exists"
-				f": {instance.title} - {instance.__class__.__qualname__} - {instance}"
-			)
-		else:
-			log.debug("Exiting NVDA with an open settings dialog: {!r}".format(instance))
-
-	# wx.Windows destroy child Windows automatically but wx.Menu and TaskBarIcon don't inherit from wx.Window.
-	# They must be manually destroyed when exiting the app.
-	# Note: this doesn't consistently clean them from the tray and appears to be a wx issue. (#12286, #12238)
-	log.debug("destroying system tray icon and menu")
-	app.ScheduleForDestruction(gui.mainFrame.sysTrayIcon.menu)
-	gui.mainFrame.sysTrayIcon.RemoveIcon()
-	app.ScheduleForDestruction(gui.mainFrame.sysTrayIcon)
-
-	wx.Yield()  # processes pending messages
-	gui.mainFrame.sysTrayIcon.menu = None
-	gui.mainFrame.sysTrayIcon = None
-
-	for window in wx.GetTopLevelWindows():
-		if isinstance(window, wx.Dialog) and window.IsModal():
-			log.debug(f"ending modal {window} during exit process")
-			wx.CallAfter(window.EndModal, wx.ID_CLOSE_ALL)
-		elif not isinstance(window, gui.MainFrame):
-			log.debug(f"closing window {window} during exit process")
-			wx.CallAfter(window.Close)
-
-	wx.Yield()  # creates a temporary event loop and uses it instead to process pending messages
-	log.debug("destroying main frame during exit process")
-	# the MainFrame has EVT_CLOSE bound to the ExitDialog
-	# which calls this function on exit, so destroy this window
-	app.ScheduleForDestruction(gui.mainFrame)
-
-
-def _handleNVDAModuleCleanupBeforeGUIExit():
-	""" Terminates various modules that rely on the GUI. This should be used before closing all windows
-	and terminating the GUI.
-	"""
-	import brailleViewer
-	import globalPluginHandler
-	import watchdog
-
-	try:
-		import updateCheck
-		# before the GUI is terminated we must terminate the update checker
-		_terminate(updateCheck)
-	except RuntimeError:
-		pass
-
-	# The core is expected to terminate, so we should not treat this as a crash
-	_terminate(watchdog)
-	# plugins must be allowed to close safely before we terminate the GUI as dialogs may be unsaved
-	_terminate(globalPluginHandler)
-	# the brailleViewer should be destroyed safely before closing the window
-	brailleViewer.destroyBrailleViewer()
-
-
-def _initializeObjectCaches():
-	"""
-	Caches the desktop object.
-	This may make information from the desktop window available on the lock screen,
-	however no known exploit is known for this.
-	2023.1 plans to ensure the desktopObject is available only when signed-in.
-
-	The desktop object must be used, as setting the object caches has side effects,
-	such as focus events.
-	Side effects from events generated while setting these objects may require NVDA to be finished initializing.
-	E.G. An app module for a lockScreen window.
-	The desktop object is an NVDA object without event handlers associated with it.
-	"""
-	import api
-	import NVDAObjects
-	import winUser
-
-	desktopObject = NVDAObjects.window.Window(windowHandle=winUser.getDesktopWindow())
-	api.setDesktopObject(desktopObject)
-	api.setForegroundObject(desktopObject)
-	api.setFocusObject(desktopObject)
-	api.setNavigatorObject(desktopObject)
-	api.setMouseObject(desktopObject)
-
-
-def _doLoseFocus():
-	import api
-	focusObject = api.getFocusObject()
-	if focusObject and hasattr(focusObject, "event_loseFocus"):
-		log.debug("calling lose focus on object with focus")
-		try:
-			focusObject.event_loseFocus()
-		except Exception:
-			log.exception("Lose focus error")
-
-
-def main():
-	"""NVDA's core main loop.
-	This initializes all modules such as audio, IAccessible, keyboard, mouse, and GUI.
-	Then it initialises the wx application object and sets up the core pump,
-	which checks the queues and executes functions when requested.
-	Finally, it starts the wx main loop.
-	"""
-	log.debug("Core starting")
-	if NVDAState.isRunningAsSource():
-		# When running as packaged version, DPI awareness is set via the app manifest.
-		from winAPI.dpiAwareness import setDPIAwareness
-		setDPIAwareness()
-
-	import config
-	if not globalVars.appArgs.configPath:
-		globalVars.appArgs.configPath=config.getUserDefaultConfigPath(useInstalledPathIfExists=globalVars.appArgs.launcher)
-	#Initialize the config path (make sure it exists)
-	config.initConfigPath()
-	log.info(f"Config dir: {globalVars.appArgs.configPath}")
-	log.debug("loading config")
-	import config
-	config.initialize()
-	if config.conf['development']['enableScratchpadDir']:
-		log.info("Developer Scratchpad mode enabled")
-	if languageHandler.isLanguageForced():
-		lang = globalVars.appArgs.language
-	else:
-		lang = config.conf["general"]["language"]
-	log.debug(f"setting language to {lang}")
-	languageHandler.setLanguage(lang)
-	import NVDAHelper
-	log.debug("Initializing NVDAHelper")
-	NVDAHelper.initialize()
-	import nvwave
-	log.debug("initializing nvwave")
-	nvwave.initialize()
-	if not globalVars.appArgs.minimal and config.conf["general"]["playStartAndExitSounds"]:
-		try:
-			nvwave.playWaveFile(os.path.join(globalVars.appDir, "waves", "start.wav"))
-		except Exception:
-			pass
-	logHandler.setLogLevelFromConfig()
-	log.info(f"Windows version: {winVersion.getWinVer()}")
-	log.info("Using Python version %s"%sys.version)
-	log.info("Using comtypes version %s"%comtypes.__version__)
-	import configobj
-	log.info("Using configobj version %s with validate version %s"%(configobj.__version__,configobj.validate.__version__))
-	# Set a reasonable timeout for any socket connections NVDA makes.
-	import socket
-	socket.setdefaulttimeout(10)
-	log.debug("Initializing add-ons system")
-	addonHandler.initialize()
-	from _addonStore import dataManager
-	dataManager.initialize()
-	if globalVars.appArgs.disableAddons:
-		log.info("Add-ons are disabled. Restart NVDA to enable them.")
-	import appModuleHandler
-	log.debug("Initializing appModule Handler")
-	appModuleHandler.initialize()
-	log.debug("initializing background i/o")
-	import hwIo
-	hwIo.initialize()
-	log.debug("Initializing background braille display detection")
-	import bdDetect
-	bdDetect.initialize()
-	log.debug("Initializing tones")
-	import tones
-	tones.initialize()
-	import speechDictHandler
-	log.debug("Speech Dictionary processing")
-	speechDictHandler.initialize()
-	import speech
-	log.debug("Initializing speech")
-	speech.initialize()
-	import mathPres
-	log.debug("Initializing MathPlayer")
-	mathPres.initialize()
-	timeSinceStart = time.time() - NVDAState.getStartTime()
-	if not globalVars.appArgs.minimal and timeSinceStart > 5:
-		log.debugWarning("Slow starting core (%.2f sec)" % timeSinceStart)
-		# Translators: This is spoken when NVDA is starting.
-		speech.speakMessage(_("Loading NVDA. Please wait..."))
-	import wx
-	import six
-	log.info("Using wx version %s with six version %s"%(wx.version(), six.__version__))
-	class App(wx.App):
-		def OnAssert(self,file,line,cond,msg):
-			message="{file}, line {line}:\nassert {cond}: {msg}".format(file=file,line=line,cond=cond,msg=msg)
-			log.debugWarning(message,codepath="WX Widgets",stack_info=True)
-
-		def InitLocale(self):
-			"""Custom implementation of `InitLocale` which ensures that wxPython does not change the locale.
-			The current wx implementation (as of wxPython 4.1.1) sets Python locale to an invalid one
-			which triggers Python issue 36792 (#12160).
-			The new implementation (wxPython 4.1.2) sets locale to "C" (basic Unicode locale).
-			While this is not wrong as such NVDA manages locale themselves using `languageHandler`
-			and it is better to remove wx from the equation so this method is a No-op.
-			This code may need to be revisited when we update Python / wxPython.
-			"""
-			pass
-
-
-	app = App(redirect=False)
-	# We support queryEndSession events, but in general don't do anything for them.
-	# However, when running as a Windows Store application, we do want to request to be restarted for updates
-	def onQueryEndSession(evt):
-		if config.isAppX:
-			# Automatically restart NVDA on Windows Store update
-			ctypes.windll.kernel32.RegisterApplicationRestart(None,0)
-	app.Bind(wx.EVT_QUERY_END_SESSION, onQueryEndSession)
-	def onEndSession(evt):
-		# NVDA will be terminated as soon as this function returns, so save configuration if appropriate.
-		config.saveOnExit()
-		speech.cancelSpeech()
-		if not globalVars.appArgs.minimal and config.conf["general"]["playStartAndExitSounds"]:
-			try:
-				nvwave.playWaveFile(
-					os.path.join(globalVars.appDir, "waves", "exit.wav"),
-					asynchronous=False
-				)
-			except:
-				pass
-		log.info("Windows session ending")
-	app.Bind(wx.EVT_END_SESSION, onEndSession)
-	log.debug("Initializing braille input")
-	import brailleInput
-	brailleInput.initialize()
-	import braille
-	log.debug("Initializing braille")
-	braille.initialize()
-	import vision
-	log.debug("Initializing vision")
-	vision.initialize()
-	import displayModel
-	log.debug("Initializing displayModel")
-	displayModel.initialize()
-	log.debug("Initializing GUI")
-	import gui
-	gui.initialize()
-	import audioDucking
-	if audioDucking.isAudioDuckingSupported():
-		# the GUI mainloop must be running for this to work so delay it
-		wx.CallAfter(audioDucking.initialize)
-
-	from winAPI.messageWindow import _MessageWindow
-	import versionInfo
-	messageWindow = _MessageWindow(versionInfo.name)
-
-	# initialize wxpython localization support
-	wxLocaleObj = wx.Locale()
-	wxLang = getWxLangOrNone()
-	if not NVDAState.isRunningAsSource():
-		wxLocaleObj.AddCatalogLookupPathPrefix(os.path.join(globalVars.appDir, "locale"))
-	if wxLang:
-		try:
-			wxLocaleObj.Init(wxLang.Language)
-		except:
-			log.error("Failed to initialize wx locale",exc_info=True)
-		finally:
-			# Revert wx's changes to the python locale
-			languageHandler.setLocale(languageHandler.getLanguage())
-
-	log.debug("Initializing garbageHandler")
-	garbageHandler.initialize()
-
-	_initializeObjectCaches()
-
-	import JABHandler
-	log.debug("initializing Java Access Bridge support")
-	try:
-		JABHandler.initialize()
-		log.info("Java Access Bridge support initialized")
-	except NotImplementedError:
-		log.warning("Java Access Bridge not available")
-	except:
-		log.error("Error initializing Java Access Bridge support", exc_info=True)
-	import winConsoleHandler
-	log.debug("Initializing legacy winConsole support")
-	winConsoleHandler.initialize()
-	import UIAHandler
-	log.debug("Initializing UIA support")
-	try:
-		UIAHandler.initialize()
-	except RuntimeError:
-		log.warning("UIA disabled in configuration")
-	except:
-		log.error("Error initializing UIA support", exc_info=True)
-	import IAccessibleHandler
-	log.debug("Initializing IAccessible support")
-	IAccessibleHandler.initialize()
-	log.debug("Initializing input core")
-	import inputCore
-	inputCore.initialize()
-	import keyboardHandler
-	import watchdog
-	log.debug("Initializing keyboard handler")
-	keyboardHandler.initialize(watchdog.WatchdogObserver())
-	import mouseHandler
-	log.debug("initializing mouse handler")
-	mouseHandler.initialize()
-	import touchHandler
-	log.debug("Initializing touchHandler")
-	try:
-		touchHandler.initialize()
-	except NotImplementedError:
-		pass
-	import globalPluginHandler
-	log.debug("Initializing global plugin handler")
-	globalPluginHandler.initialize()
-	if globalVars.appArgs.install or globalVars.appArgs.installSilent:
-		import gui.installerGui
-		wx.CallAfter(
-			gui.installerGui.doSilentInstall,
-			copyPortableConfig=globalVars.appArgs.copyPortableConfig,
-			startAfterInstall=not globalVars.appArgs.installSilent
-		)
-	elif globalVars.appArgs.portablePath and (globalVars.appArgs.createPortable or globalVars.appArgs.createPortableSilent):
-		import gui.installerGui
-		wx.CallAfter(gui.installerGui.doCreatePortable,portableDirectory=globalVars.appArgs.portablePath,
-			silent=globalVars.appArgs.createPortableSilent,startAfterCreate=not globalVars.appArgs.createPortableSilent)
-	elif not globalVars.appArgs.minimal:
-		try:
-			# Translators: This is shown on a braille display (if one is connected) when NVDA starts.
-			braille.handler.message(_("NVDA started"))
-		except:
-			log.error("", exc_info=True)
-		if globalVars.appArgs.launcher:
-			from gui.startupDialogs import LauncherDialog
-			LauncherDialog.run()
-			# LauncherDialog will call doStartupDialogs() afterwards if required.
-		else:
-			wx.CallAfter(doStartupDialogs)
-	import queueHandler
-	# Queue the handling of initial focus,
-	# as API handlers might need to be pumped to get the first focus event.
-	queueHandler.queueFunction(queueHandler.eventQueue, _setInitialFocus)
-	import baseObject
-
-	# Doing this here is a bit ugly, but we don't want these modules imported
-	# at module level, including wx.
-	log.debug("Initializing core pump")
-	class CorePump(gui.NonReEntrantTimer):
-		"Checks the queues and executes functions."
-		def run(self):
-			global _isPumpPending
-			_isPumpPending = False
-			watchdog.alive()
-			try:
-				if touchHandler.handler:
-					touchHandler.handler.pump()
-				JABHandler.pumpAll()
-				IAccessibleHandler.pumpAll()
-				queueHandler.pumpAll()
-				mouseHandler.pumpAll()
-				braille.pumpAll()
-				vision.pumpAll()
-				sessionTracking.pumpAll()
-			except Exception:
-				log.exception("errors in this core pump cycle")
-			baseObject.AutoPropertyObject.invalidateCaches()
-			watchdog.asleep()
-			if _isPumpPending and not _pump.IsRunning():
-				# #3803: Another pump was requested during this pump execution.
-				# As our pump is not re-entrant, schedule another pump.
-				_pump.Start(PUMP_MAX_DELAY, True)
-	global _pump
-	_pump = CorePump()
-	requestPump()
-
-	log.debug("Initializing watchdog")
-	watchdog.initialize()
-	try:
-		import updateCheck
-	except RuntimeError:
-		updateCheck=None
-		log.debug("Update checking not supported")
-	else:
-		log.debug("initializing updateCheck")
-		updateCheck.initialize()
-
-	from winAPI import sessionTracking
-	sessionTracking.initialize()
-
-	NVDAState._TrackNVDAInitialization.markInitializationComplete()
-
-	log.info("NVDA initialized")
-
-	# Queue the firing of the postNVDAStartup notification.
-	# This is queued so that it will run from within the core loop,
-	# and initial focus has been reported.
-	def _doPostNvdaStartupAction():
-		log.debug("Notify of postNvdaStartup action")
-		postNvdaStartup.notify()
-
-	queueHandler.queueFunction(queueHandler.eventQueue, _doPostNvdaStartupAction)
-
-	log.debug("entering wx application main loop")
-	app.MainLoop()
-
-	log.info("Exiting")
-	# If MainLoop is terminated through WM_QUIT, such as starting an NVDA instance older than 2021.1,
-	# triggerNVDAExit has not been called yet
-	if triggerNVDAExit():
-		log.debug(
-			"NVDA not already exiting, hit catch-all exit trigger."
-			" This likely indicates NVDA is exiting due to WM_QUIT."
-		)
-		queueHandler.pumpAll()
-	_terminate(gui)
-	config.saveOnExit()
-
-	_doLoseFocus()
-
-	try:
-		speech.cancelSpeech()
-	except:
-		pass
-
-	import treeInterceptorHandler
-	_terminate(treeInterceptorHandler)
-	_terminate(IAccessibleHandler, name="IAccessible support")
-	_terminate(UIAHandler, name="UIA support")
-	_terminate(winConsoleHandler, name="Legacy winConsole support")
-	_terminate(JABHandler, name="Java Access Bridge support")
-	_terminate(appModuleHandler, name="app module handler")
-	_terminate(tones)
-	_terminate(touchHandler)
-	_terminate(keyboardHandler, name="keyboard handler")
-	_terminate(mouseHandler)
-	_terminate(inputCore)
-	_terminate(vision)
-	_terminate(brailleInput)
-	_terminate(braille)
-	_terminate(speech)
-	_terminate(bdDetect)
-	_terminate(hwIo)
-	_terminate(addonHandler)
-	_terminate(garbageHandler)
-	# DMP is only started if needed.
-	# Terminate manually (and let it write to the log if necessary)
-	# as core._terminate always writes an entry.
-	try:
-		import diffHandler
-		diffHandler._dmp._terminate()
-	except Exception:
-		log.exception("Exception while terminating DMP")
-
-	if not globalVars.appArgs.minimal and config.conf["general"]["playStartAndExitSounds"]:
-		try:
-			nvwave.playWaveFile(
-				os.path.join(globalVars.appDir, "waves", "exit.wav"),
-				asynchronous=False
-			)
-		except:
-			pass
-	# #5189: Destroy the message window as late as possible
-	# so new instances of NVDA can find this one even if it freezes during exit.
-	messageWindow.destroy()
-	_terminate(NVDAHelper)
-	log.debug("core done")
-
-def _terminate(module, name=None):
-	if name is None:
-		name = module.__name__
-	log.debug("Terminating %s" % name)
-	try:
-		module.terminate()
-	except:
-		log.exception("Error terminating %s" % name)
-
-<<<<<<< HEAD
-
-def isMainThread() -> bool:
-	return threading.get_ident() == mainThreadId
-
-
-def requestPump(immediate: bool = False):
-=======
-def requestPump():
->>>>>>> 648a5d34
-	"""Request a core pump.
-	This will perform any queued activity.
-	It is delayed slightly so that queues can implement rate limiting,
-	filter extraneous events, etc.
-	"""
-	global _isPumpPending
-	if not _pump or _isPumpPending:
-		return
-	_isPumpPending = True
-	if threading.get_ident() == mainThreadId:
-		_pump.Start(PUMP_MAX_DELAY, True)
-		return
-	# This isn't the main thread. wx timers cannot be run outside the main thread.
-	# Therefore, Have wx start it in the main thread with a CallAfter.
-	import wx
-	wx.CallAfter(_pump.Start,PUMP_MAX_DELAY, True)
-
-
-class NVDANotInitializedError(Exception):
-	pass
-
-
-def callLater(delay, callable, *args, **kwargs):
-	"""Call a callable once after the specified number of milliseconds.
-	As the call is executed within NVDA's core queue, it is possible that execution will take place slightly after the requested time.
-	This function should never be used to execute code that brings up a modal UI as it will cause NVDA's core to block.
-	This function can be safely called from any thread once NVDA has been initialized.
-	"""
-	import wx
-	if wx.GetApp() is None:
-		# If NVDA has not fully initialized yet, the wxApp may not be initialized.
-		# wx.CallLater and wx.CallAfter requires the wxApp to be initialized.
-		raise NVDANotInitializedError("Cannot schedule callable, wx.App is not initialized")
-	if isMainThread():
-		return wx.CallLater(delay, _callLaterExec, callable, args, kwargs)
-	else:
-		return wx.CallAfter(wx.CallLater,delay, _callLaterExec, callable, args, kwargs)
-
-def _callLaterExec(callable, args, kwargs):
-	import queueHandler
-	queueHandler.queueFunction(queueHandler.eventQueue,callable,*args, **kwargs)
+# A part of NonVisual Desktop Access (NVDA)
+# Copyright (C) 2006-2022 NV Access Limited, Aleksey Sadovoy, Christopher Toth, Joseph Lee, Peter Vágner,
+# Derek Riemer, Babbage B.V., Zahari Yurukov, Łukasz Golonka
+# This file is covered by the GNU General Public License.
+# See the file COPYING for more details.
+
+"""NVDA core"""
+
+
+from dataclasses import dataclass
+from typing import (
+	Any,
+	List,
+	Optional,
+)
+import comtypes
+import sys
+import winVersion
+import threading
+import os
+import time
+import ctypes
+import logHandler
+import languageHandler
+import globalVars
+from logHandler import log
+import addonHandler
+import extensionPoints
+import garbageHandler
+import NVDAState
+
+
+def __getattr__(attrName: str) -> Any:
+	"""Module level `__getattr__` used to preserve backward compatibility.
+	"""
+	if attrName == "post_windowMessageReceipt" and NVDAState._allowDeprecatedAPI():
+		from winAPI.messageWindow import pre_handleWindowMessage
+		log.warning(
+			"core.post_windowMessageReceipt is deprecated, "
+			"use winAPI.messageWindow.pre_handleWindowMessage instead."
+		)
+		return pre_handleWindowMessage
+	raise AttributeError(f"module {repr(__name__)} has no attribute {repr(attrName)}")
+
+
+# Inform those who want to know that NVDA has finished starting up.
+postNvdaStartup = extensionPoints.Action()
+
+PUMP_MAX_DELAY = 10
+
+#: The thread identifier of the main thread.
+mainThreadId = threading.get_ident()
+
+_pump = None
+_isPumpPending = False
+
+_hasShutdownBeenTriggered = False
+_shuttingDownFlagLock = threading.Lock()
+
+
+def doStartupDialogs():
+	import config
+	import gui
+
+	def handleReplaceCLIArg(cliArgument: str) -> bool:
+		"""Since #9827 NVDA replaces a currently running instance
+		and therefore `--replace` command line argument is redundant and no longer supported.
+		However for backwards compatibility the desktop shortcut created by installer
+		still starts NVDA with the now redundant switch.
+		Its presence in command line arguments should not cause a warning on startup."""
+		return cliArgument in ("-r", "--replace")
+
+	addonHandler.isCLIParamKnown.register(handleReplaceCLIArg)
+	unknownCLIParams: List[str] = list()
+	for param in globalVars.unknownAppArgs:
+		isParamKnown = addonHandler.isCLIParamKnown.decide(cliArgument=param)
+		if not isParamKnown:
+			unknownCLIParams.append(param)
+	if unknownCLIParams:
+		import wx
+		gui.messageBox(
+			# Translators: Shown when NVDA has been started with unknown command line parameters.
+			_("The following command line parameters are unknown to NVDA: {params}").format(
+				params=", ".join(unknownCLIParams)
+			),
+			# Translators: Title of the dialog letting user know
+			# that command line parameters they provided are unknown.
+			_("Unknown command line parameters"),
+			wx.OK | wx.ICON_ERROR
+		)
+	if config.conf.baseConfigError:
+		import wx
+		gui.messageBox(
+			# Translators: A message informing the user that there are errors in the configuration file.
+			_("Your configuration file contains errors. "
+				"Your configuration has been reset to factory defaults.\n"
+				"More details about the errors can be found in the log file."),
+			# Translators: The title of the dialog to tell users that there are errors in the configuration file.
+			_("Configuration File Error"),
+			wx.OK | wx.ICON_EXCLAMATION)
+	if config.conf["general"]["showWelcomeDialogAtStartup"]:
+		from gui.startupDialogs import WelcomeDialog
+		WelcomeDialog.run()
+	if config.conf["brailleViewer"]["showBrailleViewerAtStartup"]:
+		gui.mainFrame.onToggleBrailleViewerCommand(evt=None)
+	if config.conf["speechViewer"]["showSpeechViewerAtStartup"]:
+		gui.mainFrame.onToggleSpeechViewerCommand(evt=None)
+	import inputCore
+	if inputCore.manager.userGestureMap.lastUpdateContainedError:
+		import wx
+		gui.messageBox(_("Your gesture map file contains errors.\n"
+				"More details about the errors can be found in the log file."),
+			_("gesture map File Error"), wx.OK|wx.ICON_EXCLAMATION)
+	try:
+		import updateCheck
+	except RuntimeError:
+		updateCheck=None
+	if not globalVars.appArgs.secure and not config.isAppX and not globalVars.appArgs.launcher:
+		if updateCheck and not config.conf['update']['askedAllowUsageStats']:
+			# a callback to save config after the usage stats question dialog has been answered.
+			def onResult(ID):
+				import wx
+				if ID in (wx.ID_YES,wx.ID_NO):
+					try:
+						config.conf.save()
+					except:
+						pass
+			# Ask the user if usage stats can be collected.
+			gui.runScriptModalDialog(gui.startupDialogs.AskAllowUsageStatsDialog(None), onResult)
+
+
+@dataclass
+class NewNVDAInstance:
+	filePath: str
+	parameters: Optional[str] = None
+	directory: Optional[str] = None
+
+
+def restartUnsafely():
+	"""Start a new copy of NVDA immediately.
+	Used as a last resort, in the event of a serious error to immediately restart NVDA without running any
+	cleanup / exit code.
+	There is no dependency on NVDA currently functioning correctly, which is in contrast with L{restart} which
+	depends on the internal queue processing (queueHandler).
+	Because none of NVDA's shutdown code is run, NVDA is likely to be left in an unclean state.
+	Some examples of clean up that may be skipped.
+	- Free NVDA's mutex (mutex prevents multiple NVDA instances), leaving it abandoned when this process ends.
+	  - However, this situation is handled during mutex acquisition.
+	- Remove icons (systray)
+	- Saving settings
+	"""
+	log.info("Restarting unsafely")
+	import subprocess
+	# Unlike a normal restart, see L{restart}:
+	# - if addons are disabled, leave them disabled
+	# - if debug logging is set, leave it set.
+	# The new instance should operate in the same way (as much as possible) as the old instance.
+	for paramToRemove in ("--ease-of-access"):
+		try:
+			sys.argv.remove(paramToRemove)
+		except ValueError:
+			pass
+	options = []
+	if NVDAState.isRunningAsSource():
+		options.append(os.path.basename(sys.argv[0]))
+	_startNewInstance(NewNVDAInstance(
+		sys.executable,
+		subprocess.list2cmdline(options + sys.argv[1:]),
+		globalVars.appDir
+	))
+
+
+def restart(disableAddons=False, debugLogging=False):
+	"""Restarts NVDA by starting a new copy."""
+	if globalVars.appArgs.launcher:
+		NVDAState._setExitCode(3)
+		if not triggerNVDAExit():
+			log.error("NVDA already in process of exiting, this indicates a logic error.")
+		return
+	import subprocess
+	for paramToRemove in (
+		"--disable-addons", "--debug-logging", "--ease-of-access"
+	) + languageHandler.getLanguageCliArgs():
+		try:
+			sys.argv.remove(paramToRemove)
+		except ValueError:
+			pass
+	options = []
+	if NVDAState.isRunningAsSource():
+		options.append(os.path.basename(sys.argv[0]))
+	if disableAddons:
+		options.append('--disable-addons')
+	if debugLogging:
+		options.append('--debug-logging')
+
+	if not triggerNVDAExit(NewNVDAInstance(
+		sys.executable,
+		subprocess.list2cmdline(options + sys.argv[1:]),
+		globalVars.appDir
+	)):
+		log.error("NVDA already in process of exiting, this indicates a logic error.")
+
+
+def resetConfiguration(factoryDefaults=False):
+	"""Loads the configuration, installs the correct language support and initialises audio so that it will use the configured synth and speech settings.
+	"""
+	import config
+	import braille
+	import brailleInput
+	import speech
+	import vision
+	import inputCore
+	import bdDetect
+	import hwIo
+	import tones
+	log.debug("Terminating vision")
+	vision.terminate()
+	log.debug("Terminating braille")
+	braille.terminate()
+	log.debug("Terminating brailleInput")
+	brailleInput.terminate()
+	log.debug("terminating speech")
+	speech.terminate()
+	log.debug("terminating tones")
+	tones.terminate()
+	log.debug("Terminating background braille display detection")
+	bdDetect.terminate()
+	log.debug("Terminating background i/o")
+	hwIo.terminate()
+	log.debug("terminating addonHandler")
+	addonHandler.terminate()
+	log.debug("Reloading config")
+	config.conf.reset(factoryDefaults=factoryDefaults)
+	logHandler.setLogLevelFromConfig()
+	# Language
+	if languageHandler.isLanguageForced():
+		lang = globalVars.appArgs.language
+	else:
+		lang = config.conf["general"]["language"]
+	log.debug("setting language to %s"%lang)
+	languageHandler.setLanguage(lang)
+	# Addons
+	addonHandler.initialize()
+	from _addonStore import dataManager
+	dataManager.initialize()
+	# Hardware background i/o
+	log.debug("initializing background i/o")
+	hwIo.initialize()
+	log.debug("Initializing background braille display detection")
+	bdDetect.initialize()
+	# Tones
+	tones.initialize()
+	#Speech
+	log.debug("initializing speech")
+	speech.initialize()
+	#braille
+	log.debug("Initializing brailleInput")
+	brailleInput.initialize()
+	log.debug("Initializing braille")
+	braille.initialize()
+	# Vision
+	log.debug("initializing vision")
+	vision.initialize()
+	log.debug("Reloading user and locale input gesture maps")
+	inputCore.manager.loadUserGestureMap()
+	inputCore.manager.loadLocaleGestureMap()
+	import audioDucking
+	if audioDucking.isAudioDuckingSupported():
+		audioDucking.handlePostConfigProfileSwitch()
+	log.info("Reverted to saved configuration")
+
+def _setInitialFocus():
+	"""Sets the initial focus if no focus event was received at startup.
+	"""
+	import eventHandler
+	import api
+	if eventHandler.lastQueuedFocusObject:
+		# The focus has already been set or a focus event is pending.
+		return
+	try:
+		focus = api.getDesktopObject().objectWithFocus()
+		if focus:
+			eventHandler.queueEvent('gainFocus', focus)
+	except:
+		log.exception("Error retrieving initial focus")
+
+
+def getWxLangOrNone() -> Optional['wx.LanguageInfo']:
+	import wx
+	lang = languageHandler.getLanguage()
+	wxLocaleObj = wx.Locale()
+	wxLang = wxLocaleObj.FindLanguageInfo(lang)
+	if not wxLang and '_' in lang:
+		wxLang = wxLocaleObj.FindLanguageInfo(lang.split('_')[0])
+	# #8064: Wx might know the language, but may not actually contain a translation database for that language.
+	# If we try to initialize this language, wx will show a warning dialog.
+	# #9089: some languages (such as Aragonese) do not have language info, causing language getter to fail.
+	# In this case, wxLang is already set to None.
+	# Therefore treat these situations like wx not knowing the language at all.
+	if wxLang and not wxLocaleObj.IsAvailable(wxLang.Language):
+		wxLang = None
+	if not wxLang:
+		log.debugWarning("wx does not support language %s" % lang)
+	return wxLang
+
+
+def _startNewInstance(newNVDA: NewNVDAInstance):
+	"""
+	If something (eg the installer or exit dialog) has requested a new NVDA instance to start, start it.
+	Should only be used by calling triggerNVDAExit and after handleNVDAModuleCleanupBeforeGUIExit and
+	_closeAllWindows.
+	"""
+	import shellapi
+	from winUser import SW_SHOWNORMAL
+	log.debug(f"Starting new NVDA instance: {newNVDA}")
+	shellapi.ShellExecute(
+		hwnd=None,
+		operation=None,
+		file=newNVDA.filePath,
+		parameters=newNVDA.parameters,
+		directory=newNVDA.directory,
+		# #4475: ensure that the first window of the new process is not hidden by providing SW_SHOWNORMAL
+		showCmd=SW_SHOWNORMAL
+	)
+
+
+def _doShutdown(newNVDA: Optional[NewNVDAInstance]):
+	_handleNVDAModuleCleanupBeforeGUIExit()
+	_closeAllWindows()
+	if newNVDA is not None:
+		_startNewInstance(newNVDA)
+
+
+def triggerNVDAExit(newNVDA: Optional[NewNVDAInstance] = None) -> bool:
+	"""
+	Used to safely exit NVDA. If a new instance is required to start after exit, queue one by specifying
+	instance information with `newNVDA`.
+	@return: True if this is the first call to trigger the exit, and the shutdown event was queued.
+	"""
+	from gui.message import isModalMessageBoxActive
+	import queueHandler
+	global _hasShutdownBeenTriggered
+	with _shuttingDownFlagLock:
+		safeToExit = not isModalMessageBoxActive()
+		if not safeToExit:
+			log.error("NVDA cannot exit safely, ensure open dialogs are closed")
+			return False
+		elif _hasShutdownBeenTriggered:
+			log.debug("NVDA has already been triggered to exit safely.")
+			return False
+		else:
+			# queue this so that the calling process can exit safely (eg a Popup menu)
+			queueHandler.queueFunction(queueHandler.eventQueue, _doShutdown, newNVDA)
+			_hasShutdownBeenTriggered = True
+			log.debug("_doShutdown has been queued")
+			return True
+
+
+def _closeAllWindows():
+	"""
+	Should only be used by calling triggerNVDAExit and after _handleNVDAModuleCleanupBeforeGUIExit.
+	Ensures the wx mainloop is exited by all the top windows being destroyed.
+	wx objects that don't inherit from wx.Window (eg sysTrayIcon, Menu) need to be manually destroyed.
+	"""
+	import gui
+	from gui.settingsDialogs import SettingsDialog
+	from typing import Dict
+	import wx
+
+	app = wx.GetApp()
+
+	# prevent race condition with object deletion
+	# prevent deletion of the object while we work on it.
+	_SettingsDialog = SettingsDialog
+	nonWeak: Dict[_SettingsDialog, _SettingsDialog] = dict(_SettingsDialog._instances)
+
+	for instance, state in nonWeak.items():
+		if state is _SettingsDialog.DialogState.DESTROYED:
+			log.error(
+				"Destroyed but not deleted instance of gui.SettingsDialog exists"
+				f": {instance.title} - {instance.__class__.__qualname__} - {instance}"
+			)
+		else:
+			log.debug("Exiting NVDA with an open settings dialog: {!r}".format(instance))
+
+	# wx.Windows destroy child Windows automatically but wx.Menu and TaskBarIcon don't inherit from wx.Window.
+	# They must be manually destroyed when exiting the app.
+	# Note: this doesn't consistently clean them from the tray and appears to be a wx issue. (#12286, #12238)
+	log.debug("destroying system tray icon and menu")
+	app.ScheduleForDestruction(gui.mainFrame.sysTrayIcon.menu)
+	gui.mainFrame.sysTrayIcon.RemoveIcon()
+	app.ScheduleForDestruction(gui.mainFrame.sysTrayIcon)
+
+	wx.Yield()  # processes pending messages
+	gui.mainFrame.sysTrayIcon.menu = None
+	gui.mainFrame.sysTrayIcon = None
+
+	for window in wx.GetTopLevelWindows():
+		if isinstance(window, wx.Dialog) and window.IsModal():
+			log.debug(f"ending modal {window} during exit process")
+			wx.CallAfter(window.EndModal, wx.ID_CLOSE_ALL)
+		elif not isinstance(window, gui.MainFrame):
+			log.debug(f"closing window {window} during exit process")
+			wx.CallAfter(window.Close)
+
+	wx.Yield()  # creates a temporary event loop and uses it instead to process pending messages
+	log.debug("destroying main frame during exit process")
+	# the MainFrame has EVT_CLOSE bound to the ExitDialog
+	# which calls this function on exit, so destroy this window
+	app.ScheduleForDestruction(gui.mainFrame)
+
+
+def _handleNVDAModuleCleanupBeforeGUIExit():
+	""" Terminates various modules that rely on the GUI. This should be used before closing all windows
+	and terminating the GUI.
+	"""
+	import brailleViewer
+	import globalPluginHandler
+	import watchdog
+
+	try:
+		import updateCheck
+		# before the GUI is terminated we must terminate the update checker
+		_terminate(updateCheck)
+	except RuntimeError:
+		pass
+
+	# The core is expected to terminate, so we should not treat this as a crash
+	_terminate(watchdog)
+	# plugins must be allowed to close safely before we terminate the GUI as dialogs may be unsaved
+	_terminate(globalPluginHandler)
+	# the brailleViewer should be destroyed safely before closing the window
+	brailleViewer.destroyBrailleViewer()
+
+
+def _initializeObjectCaches():
+	"""
+	Caches the desktop object.
+	This may make information from the desktop window available on the lock screen,
+	however no known exploit is known for this.
+	2023.1 plans to ensure the desktopObject is available only when signed-in.
+
+	The desktop object must be used, as setting the object caches has side effects,
+	such as focus events.
+	Side effects from events generated while setting these objects may require NVDA to be finished initializing.
+	E.G. An app module for a lockScreen window.
+	The desktop object is an NVDA object without event handlers associated with it.
+	"""
+	import api
+	import NVDAObjects
+	import winUser
+
+	desktopObject = NVDAObjects.window.Window(windowHandle=winUser.getDesktopWindow())
+	api.setDesktopObject(desktopObject)
+	api.setForegroundObject(desktopObject)
+	api.setFocusObject(desktopObject)
+	api.setNavigatorObject(desktopObject)
+	api.setMouseObject(desktopObject)
+
+
+def _doLoseFocus():
+	import api
+	focusObject = api.getFocusObject()
+	if focusObject and hasattr(focusObject, "event_loseFocus"):
+		log.debug("calling lose focus on object with focus")
+		try:
+			focusObject.event_loseFocus()
+		except Exception:
+			log.exception("Lose focus error")
+
+
+def main():
+	"""NVDA's core main loop.
+	This initializes all modules such as audio, IAccessible, keyboard, mouse, and GUI.
+	Then it initialises the wx application object and sets up the core pump,
+	which checks the queues and executes functions when requested.
+	Finally, it starts the wx main loop.
+	"""
+	log.debug("Core starting")
+	if NVDAState.isRunningAsSource():
+		# When running as packaged version, DPI awareness is set via the app manifest.
+		from winAPI.dpiAwareness import setDPIAwareness
+		setDPIAwareness()
+
+	import config
+	if not globalVars.appArgs.configPath:
+		globalVars.appArgs.configPath=config.getUserDefaultConfigPath(useInstalledPathIfExists=globalVars.appArgs.launcher)
+	#Initialize the config path (make sure it exists)
+	config.initConfigPath()
+	log.info(f"Config dir: {globalVars.appArgs.configPath}")
+	log.debug("loading config")
+	import config
+	config.initialize()
+	if config.conf['development']['enableScratchpadDir']:
+		log.info("Developer Scratchpad mode enabled")
+	if languageHandler.isLanguageForced():
+		lang = globalVars.appArgs.language
+	else:
+		lang = config.conf["general"]["language"]
+	log.debug(f"setting language to {lang}")
+	languageHandler.setLanguage(lang)
+	import NVDAHelper
+	log.debug("Initializing NVDAHelper")
+	NVDAHelper.initialize()
+	import nvwave
+	log.debug("initializing nvwave")
+	nvwave.initialize()
+	if not globalVars.appArgs.minimal and config.conf["general"]["playStartAndExitSounds"]:
+		try:
+			nvwave.playWaveFile(os.path.join(globalVars.appDir, "waves", "start.wav"))
+		except Exception:
+			pass
+	logHandler.setLogLevelFromConfig()
+	log.info(f"Windows version: {winVersion.getWinVer()}")
+	log.info("Using Python version %s"%sys.version)
+	log.info("Using comtypes version %s"%comtypes.__version__)
+	import configobj
+	log.info("Using configobj version %s with validate version %s"%(configobj.__version__,configobj.validate.__version__))
+	# Set a reasonable timeout for any socket connections NVDA makes.
+	import socket
+	socket.setdefaulttimeout(10)
+	log.debug("Initializing add-ons system")
+	addonHandler.initialize()
+	from _addonStore import dataManager
+	dataManager.initialize()
+	if globalVars.appArgs.disableAddons:
+		log.info("Add-ons are disabled. Restart NVDA to enable them.")
+	import appModuleHandler
+	log.debug("Initializing appModule Handler")
+	appModuleHandler.initialize()
+	log.debug("initializing background i/o")
+	import hwIo
+	hwIo.initialize()
+	log.debug("Initializing background braille display detection")
+	import bdDetect
+	bdDetect.initialize()
+	log.debug("Initializing tones")
+	import tones
+	tones.initialize()
+	import speechDictHandler
+	log.debug("Speech Dictionary processing")
+	speechDictHandler.initialize()
+	import speech
+	log.debug("Initializing speech")
+	speech.initialize()
+	import mathPres
+	log.debug("Initializing MathPlayer")
+	mathPres.initialize()
+	timeSinceStart = time.time() - NVDAState.getStartTime()
+	if not globalVars.appArgs.minimal and timeSinceStart > 5:
+		log.debugWarning("Slow starting core (%.2f sec)" % timeSinceStart)
+		# Translators: This is spoken when NVDA is starting.
+		speech.speakMessage(_("Loading NVDA. Please wait..."))
+	import wx
+	import six
+	log.info("Using wx version %s with six version %s"%(wx.version(), six.__version__))
+	class App(wx.App):
+		def OnAssert(self,file,line,cond,msg):
+			message="{file}, line {line}:\nassert {cond}: {msg}".format(file=file,line=line,cond=cond,msg=msg)
+			log.debugWarning(message,codepath="WX Widgets",stack_info=True)
+
+		def InitLocale(self):
+			"""Custom implementation of `InitLocale` which ensures that wxPython does not change the locale.
+			The current wx implementation (as of wxPython 4.1.1) sets Python locale to an invalid one
+			which triggers Python issue 36792 (#12160).
+			The new implementation (wxPython 4.1.2) sets locale to "C" (basic Unicode locale).
+			While this is not wrong as such NVDA manages locale themselves using `languageHandler`
+			and it is better to remove wx from the equation so this method is a No-op.
+			This code may need to be revisited when we update Python / wxPython.
+			"""
+			pass
+
+
+	app = App(redirect=False)
+	# We support queryEndSession events, but in general don't do anything for them.
+	# However, when running as a Windows Store application, we do want to request to be restarted for updates
+	def onQueryEndSession(evt):
+		if config.isAppX:
+			# Automatically restart NVDA on Windows Store update
+			ctypes.windll.kernel32.RegisterApplicationRestart(None,0)
+	app.Bind(wx.EVT_QUERY_END_SESSION, onQueryEndSession)
+	def onEndSession(evt):
+		# NVDA will be terminated as soon as this function returns, so save configuration if appropriate.
+		config.saveOnExit()
+		speech.cancelSpeech()
+		if not globalVars.appArgs.minimal and config.conf["general"]["playStartAndExitSounds"]:
+			try:
+				nvwave.playWaveFile(
+					os.path.join(globalVars.appDir, "waves", "exit.wav"),
+					asynchronous=False
+				)
+			except:
+				pass
+		log.info("Windows session ending")
+	app.Bind(wx.EVT_END_SESSION, onEndSession)
+	log.debug("Initializing braille input")
+	import brailleInput
+	brailleInput.initialize()
+	import braille
+	log.debug("Initializing braille")
+	braille.initialize()
+	import vision
+	log.debug("Initializing vision")
+	vision.initialize()
+	import displayModel
+	log.debug("Initializing displayModel")
+	displayModel.initialize()
+	log.debug("Initializing GUI")
+	import gui
+	gui.initialize()
+	import audioDucking
+	if audioDucking.isAudioDuckingSupported():
+		# the GUI mainloop must be running for this to work so delay it
+		wx.CallAfter(audioDucking.initialize)
+
+	from winAPI.messageWindow import _MessageWindow
+	import versionInfo
+	messageWindow = _MessageWindow(versionInfo.name)
+
+	# initialize wxpython localization support
+	wxLocaleObj = wx.Locale()
+	wxLang = getWxLangOrNone()
+	if not NVDAState.isRunningAsSource():
+		wxLocaleObj.AddCatalogLookupPathPrefix(os.path.join(globalVars.appDir, "locale"))
+	if wxLang:
+		try:
+			wxLocaleObj.Init(wxLang.Language)
+		except:
+			log.error("Failed to initialize wx locale",exc_info=True)
+		finally:
+			# Revert wx's changes to the python locale
+			languageHandler.setLocale(languageHandler.getLanguage())
+
+	log.debug("Initializing garbageHandler")
+	garbageHandler.initialize()
+
+	_initializeObjectCaches()
+
+	import JABHandler
+	log.debug("initializing Java Access Bridge support")
+	try:
+		JABHandler.initialize()
+		log.info("Java Access Bridge support initialized")
+	except NotImplementedError:
+		log.warning("Java Access Bridge not available")
+	except:
+		log.error("Error initializing Java Access Bridge support", exc_info=True)
+	import winConsoleHandler
+	log.debug("Initializing legacy winConsole support")
+	winConsoleHandler.initialize()
+	import UIAHandler
+	log.debug("Initializing UIA support")
+	try:
+		UIAHandler.initialize()
+	except RuntimeError:
+		log.warning("UIA disabled in configuration")
+	except:
+		log.error("Error initializing UIA support", exc_info=True)
+	import IAccessibleHandler
+	log.debug("Initializing IAccessible support")
+	IAccessibleHandler.initialize()
+	log.debug("Initializing input core")
+	import inputCore
+	inputCore.initialize()
+	import keyboardHandler
+	import watchdog
+	log.debug("Initializing keyboard handler")
+	keyboardHandler.initialize(watchdog.WatchdogObserver())
+	import mouseHandler
+	log.debug("initializing mouse handler")
+	mouseHandler.initialize()
+	import touchHandler
+	log.debug("Initializing touchHandler")
+	try:
+		touchHandler.initialize()
+	except NotImplementedError:
+		pass
+	import globalPluginHandler
+	log.debug("Initializing global plugin handler")
+	globalPluginHandler.initialize()
+	if globalVars.appArgs.install or globalVars.appArgs.installSilent:
+		import gui.installerGui
+		wx.CallAfter(
+			gui.installerGui.doSilentInstall,
+			copyPortableConfig=globalVars.appArgs.copyPortableConfig,
+			startAfterInstall=not globalVars.appArgs.installSilent
+		)
+	elif globalVars.appArgs.portablePath and (globalVars.appArgs.createPortable or globalVars.appArgs.createPortableSilent):
+		import gui.installerGui
+		wx.CallAfter(gui.installerGui.doCreatePortable,portableDirectory=globalVars.appArgs.portablePath,
+			silent=globalVars.appArgs.createPortableSilent,startAfterCreate=not globalVars.appArgs.createPortableSilent)
+	elif not globalVars.appArgs.minimal:
+		try:
+			# Translators: This is shown on a braille display (if one is connected) when NVDA starts.
+			braille.handler.message(_("NVDA started"))
+		except:
+			log.error("", exc_info=True)
+		if globalVars.appArgs.launcher:
+			from gui.startupDialogs import LauncherDialog
+			LauncherDialog.run()
+			# LauncherDialog will call doStartupDialogs() afterwards if required.
+		else:
+			wx.CallAfter(doStartupDialogs)
+	import queueHandler
+	# Queue the handling of initial focus,
+	# as API handlers might need to be pumped to get the first focus event.
+	queueHandler.queueFunction(queueHandler.eventQueue, _setInitialFocus)
+	import baseObject
+
+	# Doing this here is a bit ugly, but we don't want these modules imported
+	# at module level, including wx.
+	log.debug("Initializing core pump")
+	class CorePump(gui.NonReEntrantTimer):
+		"Checks the queues and executes functions."
+		def run(self):
+			global _isPumpPending
+			_isPumpPending = False
+			watchdog.alive()
+			try:
+				if touchHandler.handler:
+					touchHandler.handler.pump()
+				JABHandler.pumpAll()
+				IAccessibleHandler.pumpAll()
+				queueHandler.pumpAll()
+				mouseHandler.pumpAll()
+				braille.pumpAll()
+				vision.pumpAll()
+				sessionTracking.pumpAll()
+			except Exception:
+				log.exception("errors in this core pump cycle")
+			baseObject.AutoPropertyObject.invalidateCaches()
+			watchdog.asleep()
+			if _isPumpPending and not _pump.IsRunning():
+				# #3803: Another pump was requested during this pump execution.
+				# As our pump is not re-entrant, schedule another pump.
+				_pump.Start(PUMP_MAX_DELAY, True)
+	global _pump
+	_pump = CorePump()
+	requestPump()
+
+	log.debug("Initializing watchdog")
+	watchdog.initialize()
+	try:
+		import updateCheck
+	except RuntimeError:
+		updateCheck=None
+		log.debug("Update checking not supported")
+	else:
+		log.debug("initializing updateCheck")
+		updateCheck.initialize()
+
+	from winAPI import sessionTracking
+	sessionTracking.initialize()
+
+	NVDAState._TrackNVDAInitialization.markInitializationComplete()
+
+	log.info("NVDA initialized")
+
+	# Queue the firing of the postNVDAStartup notification.
+	# This is queued so that it will run from within the core loop,
+	# and initial focus has been reported.
+	def _doPostNvdaStartupAction():
+		log.debug("Notify of postNvdaStartup action")
+		postNvdaStartup.notify()
+
+	queueHandler.queueFunction(queueHandler.eventQueue, _doPostNvdaStartupAction)
+
+	log.debug("entering wx application main loop")
+	app.MainLoop()
+
+	log.info("Exiting")
+	# If MainLoop is terminated through WM_QUIT, such as starting an NVDA instance older than 2021.1,
+	# triggerNVDAExit has not been called yet
+	if triggerNVDAExit():
+		log.debug(
+			"NVDA not already exiting, hit catch-all exit trigger."
+			" This likely indicates NVDA is exiting due to WM_QUIT."
+		)
+		queueHandler.pumpAll()
+	_terminate(gui)
+	config.saveOnExit()
+
+	_doLoseFocus()
+
+	try:
+		speech.cancelSpeech()
+	except:
+		pass
+
+	import treeInterceptorHandler
+	_terminate(treeInterceptorHandler)
+	_terminate(IAccessibleHandler, name="IAccessible support")
+	_terminate(UIAHandler, name="UIA support")
+	_terminate(winConsoleHandler, name="Legacy winConsole support")
+	_terminate(JABHandler, name="Java Access Bridge support")
+	_terminate(appModuleHandler, name="app module handler")
+	_terminate(tones)
+	_terminate(touchHandler)
+	_terminate(keyboardHandler, name="keyboard handler")
+	_terminate(mouseHandler)
+	_terminate(inputCore)
+	_terminate(vision)
+	_terminate(brailleInput)
+	_terminate(braille)
+	_terminate(speech)
+	_terminate(bdDetect)
+	_terminate(hwIo)
+	_terminate(addonHandler)
+	_terminate(garbageHandler)
+	# DMP is only started if needed.
+	# Terminate manually (and let it write to the log if necessary)
+	# as core._terminate always writes an entry.
+	try:
+		import diffHandler
+		diffHandler._dmp._terminate()
+	except Exception:
+		log.exception("Exception while terminating DMP")
+
+	if not globalVars.appArgs.minimal and config.conf["general"]["playStartAndExitSounds"]:
+		try:
+			nvwave.playWaveFile(
+				os.path.join(globalVars.appDir, "waves", "exit.wav"),
+				asynchronous=False
+			)
+		except:
+			pass
+	# #5189: Destroy the message window as late as possible
+	# so new instances of NVDA can find this one even if it freezes during exit.
+	messageWindow.destroy()
+	_terminate(NVDAHelper)
+	log.debug("core done")
+
+def _terminate(module, name=None):
+	if name is None:
+		name = module.__name__
+	log.debug("Terminating %s" % name)
+	try:
+		module.terminate()
+	except:
+		log.exception("Error terminating %s" % name)
+
+
+def isMainThread() -> bool:
+	return threading.get_ident() == mainThreadId
+
+
+def requestPump():
+	"""Request a core pump.
+	This will perform any queued activity.
+	It is delayed slightly so that queues can implement rate limiting,
+	filter extraneous events, etc.
+	"""
+	global _isPumpPending
+	if not _pump or _isPumpPending:
+		return
+	_isPumpPending = True
+	if threading.get_ident() == mainThreadId:
+		_pump.Start(PUMP_MAX_DELAY, True)
+		return
+	# This isn't the main thread. wx timers cannot be run outside the main thread.
+	# Therefore, Have wx start it in the main thread with a CallAfter.
+	import wx
+	wx.CallAfter(_pump.Start,PUMP_MAX_DELAY, True)
+
+
+class NVDANotInitializedError(Exception):
+	pass
+
+
+def callLater(delay, callable, *args, **kwargs):
+	"""Call a callable once after the specified number of milliseconds.
+	As the call is executed within NVDA's core queue, it is possible that execution will take place slightly after the requested time.
+	This function should never be used to execute code that brings up a modal UI as it will cause NVDA's core to block.
+	This function can be safely called from any thread once NVDA has been initialized.
+	"""
+	import wx
+	if wx.GetApp() is None:
+		# If NVDA has not fully initialized yet, the wxApp may not be initialized.
+		# wx.CallLater and wx.CallAfter requires the wxApp to be initialized.
+		raise NVDANotInitializedError("Cannot schedule callable, wx.App is not initialized")
+	if isMainThread():
+		return wx.CallLater(delay, _callLaterExec, callable, args, kwargs)
+	else:
+		return wx.CallAfter(wx.CallLater,delay, _callLaterExec, callable, args, kwargs)
+
+def _callLaterExec(callable, args, kwargs):
+	import queueHandler
+	queueHandler.queueFunction(queueHandler.eventQueue,callable,*args, **kwargs)